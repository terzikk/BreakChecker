"""Domain crawler, subdomain enumerator and breach checker.

Usage:
  python3 breach_checker.py

The script prompts for the target domain. API credentials and crawl depth are
loaded from ``config.json`` if present, falling back to environment variables:

  HIBP_API_KEY   - HaveIBeenPwned API key
  CRAWL_DEPTH    - Maximum crawl depth (default 3)

Create ``config.json`` in the same directory with keys ``hibp_api_key`` and
``crawl_depth`` to avoid setting environment variables each run. If the
``katana`` command is available it will be used for deeper crawling with the
regex rules from ``field-config.yaml``; its output is scanned for emails and
phone numbers as well as additional URLs before pages are processed by this
script.
"""

# This script gathers subdomains for a target domain, crawls each host for
# contact information such as emails and phone numbers, and optionally checks
# discovered emails against public breach data. Emails are deduplicated
# case-insensitively but saved exactly as found. Phone numbers are validated
# and stored in a normalized E.164 format for easier processing.


import os
import re
import sys
import json
import asyncio
import logging
from urllib.parse import urljoin, urlparse
from collections import deque
import phonenumbers
import requests
from bs4 import BeautifulSoup
import shutil
import subprocess
from typing import Set, List, Optional
import aiohttp
from playwright.async_api import async_playwright

<<<<<<< HEAD
LOG_FILE = os.environ.get("BREACH_LOG_FILE", "breach_checker.log")
logging.basicConfig(
    level=logging.INFO,
    format="%(asctime)s %(levelname)s:%(name)s:%(message)s",
    handlers=[
        logging.FileHandler(LOG_FILE),
        logging.StreamHandler(),
    ],
)

=======
>>>>>>> c65897d6
logger = logging.getLogger(__name__)


# Standard library modules provide URL handling and queues while
# requests/BeautifulSoup handle HTTP fetching and parsing. "subprocess" is
# used to call external enumeration tools when available.

# ---------------------- Helper functions ----------------------


def load_config() -> dict:
    """Load optional API keys and settings from config.json."""
    config = {
        "hibp_api_key": None,
        "crawl_depth": 3,
    }
    try:
        with open("config.json", "r", encoding="utf-8") as f:
            data = json.load(f)
            if isinstance(data, dict):
                config.update({k: v for k, v in data.items() if v})
            logger.debug("Loaded configuration from config.json")
    except Exception as exc:
        # Missing or invalid config is silently ignored
        logger.debug("Could not load config.json: %s", exc)
    return config


def enumerate_subdomains(domain: str) -> Set[str]:
    """Enumerate subdomains using subfinder if available or crt.sh fallback.

    Wildcard entries like ``*.example.com`` are stripped of the ``*`` to avoid
    invalid hostnames being crawled.
    """
    logger.info("Enumerating subdomains for %s", domain)
    subs = set()
    # Try the "subfinder" tool first as it is fast and comprehensive
    if shutil.which("subfinder"):
        try:
            result = subprocess.run([
                "subfinder",
                "-silent",
                "-d",
                domain,
            ], capture_output=True, text=True, check=False, timeout=60)
            subs.update(line.strip()
                        for line in result.stdout.splitlines() if line.strip())
            logger.debug("subfinder returned %d results", len(subs))
        except Exception as exc:
            # Ignore failures and fall back to web-based enumeration
            logger.debug("subfinder failed: %s", exc)
    # Fallback to crt.sh if none found
    if not subs:
        try:
            url = f"https://crt.sh/json?q={domain}"
            resp = requests.get(url, timeout=15)
            if resp.status_code == 200:
                data = resp.json()
                for entry in data:
                    name_value = entry.get("name_value", "")
                    for sub in name_value.split("\n"):
                        sub = sub.strip().lower()
                        if '*' in sub:
                            sub = sub.lstrip('*.')
                        if sub and sub.endswith(domain):
                            subs.add(sub)
        except Exception as exc:
            # Any network/JSON error simply results in returning the main domain
            logger.debug("crt.sh lookup failed: %s", exc)
    # Always include main domain
    subs.add(domain)
    logger.info("Found %d subdomains", len(subs))
    return subs


def choose_scheme(host: str) -> str:
    """Return 'https' if the host appears reachable via HTTPS, else 'http'."""
    for scheme in ("https", "http"):
        try:
            resp = requests.head(f"{scheme}://{host}",
                                 timeout=5, allow_redirects=True)
            if resp.status_code < 400:
                logger.debug("%s is reachable via %s", host, scheme)
                return scheme
        except Exception as exc:
            logger.debug("Error checking %s via %s: %s", host, scheme, exc)
            continue
    logger.debug("Defaulting to http for %s", host)
    return "http"


def gather_with_katana(start_url: str, depth: int, field_file: str):
    """Run katana and parse its output for URLs and data."""
    if not shutil.which("katana"):
        return set(), set(), set()

    urls: Set[str] = set()
    emails: Set[str] = set()
    phones: Set[str] = set()

    try:
        logger.info("Running katana against %s", start_url)
        result = subprocess.run(
            [
                "katana",
                "-u",
                start_url,
                "-d",
                str(depth),
                "-silent",
                "-f",
                "email,phone",
                "-flc",
                field_file,
            ],
            capture_output=True,
            text=True,
            timeout=60 * depth,
            check=False,
        )
        output = result.stdout
        urls.update(URL_RE.findall(output))
        for email in EMAIL_RE.findall(output):
            emails.add(email.strip())
        for phone in PHONE_RE.findall(output):
            phones.add(phone.strip())
        logger.debug("katana found %d urls, %d emails, %d phones",
                     len(urls), len(emails), len(phones))
    except Exception as exc:
        logger.warning("katana execution failed: %s", exc)

    return urls, emails, phones


async def fetch_url(session, url: str) -> Optional[str]:
    """Fetch a URL using Playwright (for JavaScript-rendered content)."""
    try:
        logger.debug("Fetching %s", url)
        async with async_playwright() as p:
            browser = await p.chromium.launch(headless=True)
            page = await browser.new_page()
            await page.goto(url, timeout=20000)
            content = await page.content()
            await browser.close()
            return content
    except Exception as e:
        logger.warning("Playwright error at %s: %s", url, e)
        return None


# Regular expressions used during scraping
URL_RE = re.compile(r"https?://[^\s'\"<>]+")
# Common file extensions that should not be treated as valid email TLDs.  These
# often appear in asset paths like ``image@2x.png`` and can be misdetected as
EMAIL_IGNORE_EXTS = (
    "png",
    "jpg",
    "jpeg",
    "gif",
    "svg",
    "bmp",
    "webp",
    "ico",
    "css",
    "js",
    "json",
    "xml",
    "csv",
    "txt",
    "pdf",
    "doc",
    "docx",
    "xls",
    "xlsx",
)

# Email regex with a negative lookahead so addresses ending with the above
# extensions are ignored.
EMAIL_RE = re.compile(
    r"[a-zA-Z0-9._%+-]+@[a-zA-Z0-9.-]+\.(?!(?:"
    + "|".join(EMAIL_IGNORE_EXTS)
    + r")\b)[a-zA-Z]{2,}"
)
PHONE_RE = re.compile(r"\+?\d[\d\s()\-]{6,}\d")


def normalize_email(email: str) -> str:
    """Return a canonical form of an email address for deduplication."""
    return email.strip().lower()


def normalize_phone(phone: str) -> Optional[str]:
    """Return the phone number in E.164 format if it appears valid."""
    try:
        parsed = phonenumbers.parse(phone, None)
        if phonenumbers.is_valid_number(parsed):
            return phonenumbers.format_number(
                parsed, phonenumbers.PhoneNumberFormat.E164
            )
    except phonenumbers.NumberParseException:
        pass
    return None


class Crawler:
    """Simple asynchronous breadth-first crawler limited to the target domain."""

    def __init__(self, domain: str, max_depth: int = 3, concurrency: int = 5):
        # Domain suffix used to restrict crawling
        self.domain = domain
        # Maximum link depth to follow
        self.max_depth = max_depth
        # How many fetches to run concurrently
        self.concurrency = concurrency
        # Track visited URLs to avoid loops
        self.visited: Set[str] = set()
        # Containers for discovered data (canonical -> original)
        self.emails: dict[str, str] = {}
        self.phones: dict[str, str] = {}

    def add_email(self, email: str) -> None:
        """Store email if not already seen (case-insensitive)."""
        canon = normalize_email(email)
        if canon not in self.emails:
            self.emails[canon] = email.strip()
            logger.debug("Added email %s", email)

    def add_phone(self, phone: str) -> None:
        """Store phone in normalized form if valid and not already seen."""
        norm = normalize_phone(phone)
        if norm and norm not in self.phones:
            self.phones[norm] = norm
            logger.debug("Added phone %s", norm)

    async def crawl(self, start_url: str):
        """Breadth-first crawl starting from the supplied URL."""
        logger.info("Starting crawl at %s", start_url)
        queue = deque([(start_url, 0)])
        async with aiohttp.ClientSession() as session:
            while queue:
                tasks = []
                while queue and len(tasks) < self.concurrency:
                    url, depth = queue.popleft()
                    if depth > self.max_depth or url in self.visited:
                        continue
                    self.visited.add(url)
                    logger.debug("Queueing %s (depth %d)", url, depth)
                    tasks.append(self._process_url(session, url, depth, queue))
                if tasks:
                    await asyncio.gather(*tasks)

    async def _process_url(self, session: aiohttp.ClientSession, url: str, depth: int, queue: deque):
<<<<<<< HEAD
        logger.info("Crawling %s", url)
=======
>>>>>>> c65897d6
        logger.debug("Processing %s", url)
        content = await fetch_url(session, url)
        if not content:
            return
        self.extract_data(content)
        soup = BeautifulSoup(content, "html.parser")
        # also search the rendered text for emails split by HTML tags
        self.extract_data(soup.get_text(" "))
        # capture mailto: links explicitly (case-insensitive)
        for a in soup.find_all("a", href=True):
            href = a["href"]
            if href.lower().startswith("mailto:"):
                addr = href.split(":", 1)[1].split("?", 1)[0]
                self.add_email(addr)
        for link in soup.find_all("a", href=True):
            new_url = urljoin(url, link["href"])
            parsed = urlparse(new_url)
            if parsed.scheme.startswith("http") and parsed.netloc.endswith(self.domain):
                if new_url not in self.visited:
                    queue.append((new_url, depth + 1))
                    logger.debug("Discovered link %s", new_url)
        # also crawl JS sources so we don't miss inline references
        for script in soup.find_all("script", src=True):
            src = urljoin(url, script["src"])
            parsed = urlparse(src)
            if parsed.scheme.startswith("http") and parsed.netloc.endswith(self.domain):
                if src not in self.visited:
                    queue.append((src, depth + 1))
                    logger.debug("Discovered script %s", src)

    def extract_data(self, text: str):
        """Pull data of interest out of page text."""
        email_matches = EMAIL_RE.findall(text)
        phone_matches = PHONE_RE.findall(text)
        for email in email_matches:
            self.add_email(email)
        for phone in phone_matches:
            self.add_phone(phone)
        if email_matches or phone_matches:
            logger.debug("Extracted %d emails and %d phones", len(email_matches), len(phone_matches))


# ---------------------- Breach checkers ----------------------

def check_hibp(email: str, api_key: Optional[str]) -> Optional[List[str]]:
    """Return list of breaches for an email using HaveIBeenPwned."""
    if not api_key:
        return None
    url = f"https://haveibeenpwned.com/api/v3/breachedaccount/{email}"
    headers = {
        "hibp-api-key": api_key,
        "user-agent": "DomainCrawler/1.0",
    }
    try:
        logger.debug("Checking HIBP for %s", email)
        resp = requests.get(
            url, headers=headers, params={"truncateResponse": "false"}, timeout=10
        )
        if resp.status_code == 200:
            breaches = [b.get("Name") for b in resp.json()]
            logger.debug("%s found in %d breaches", email, len(breaches))
            return breaches
        if resp.status_code == 404:
            logger.debug("%s not found in HIBP", email)
            return []
    except Exception as exc:
        logger.warning("HIBP lookup failed for %s: %s", email, exc)
    return None

# ---------------------- High level scan function ----------------------


async def scan_domain(domain: str, depth: int = 3, hibp_key: Optional[str] = None, *, verbose: bool = False) -> dict:
    """Crawl a domain and optionally check emails against HIBP.

    The returned dictionary now exposes the discovered subdomains, emails and
    phone numbers directly so callers like the microservice can easily
    serialize the data as JSON.
    """
    if verbose:
        print(f"Enumerating subdomains for {domain}...")
    logger.info("Scanning domain %s at depth %d", domain, depth)
    subdomains = enumerate_subdomains(domain)
    if verbose:
        for sub in sorted(subdomains):
            print(f" [+] {sub}")

    use_katana = shutil.which("katana") is not None
    field_file = os.path.join(os.path.dirname(__file__), "field-config.yaml")

    if use_katana and verbose:
        print("Using katana for deep enumeration")
    if use_katana:
        logger.info("katana available; using for enumeration")
    else:
        logger.info("katana not available; using internal crawler only")

    crawler = Crawler(domain, max_depth=0 if use_katana else depth)

    for sub in subdomains:
        scheme = choose_scheme(sub)
        start_url = f"{scheme}://{sub}"
        if verbose:
            print(f"\nCrawling {start_url} ...")
        logger.info("Crawling %s", start_url)
        if use_katana:
            urls, emails, phones = gather_with_katana(
                start_url, depth, field_file)
            for e in emails:
                crawler.add_email(e)
            for p in phones:
                crawler.add_phone(p)
            if not urls:
                urls = {start_url}
            for link in urls:
                await crawler.crawl(link)
        else:
            await crawler.crawl(start_url)

    breached_emails = {}
    for email in crawler.emails.values():
        breaches = check_hibp(email, hibp_key)
        if breaches:
            breached_emails[email] = breaches

    # Expose the collected data directly for easier consumption by callers.
    logger.info("Scan complete: %d emails, %d phones, %d breached emails",
                len(crawler.emails), len(crawler.phones), len(breached_emails))
    return {
        "crawler": crawler,
        "subdomains": subdomains,
        "emails": set(crawler.emails.values()),
        "phones": set(crawler.phones.values()),
        "breached_emails": breached_emails,
    }


# ---------------------- Main logic ----------------------

async def main():
    """Entry point for command line execution."""
    # ---- domain prompt ----
    domain = input("Enter domain name (e.g., example.com): ").strip()
    if not domain:
        print("No domain provided. Exiting.")
        sys.exit(1)

    # ---- load optional settings from config file and environment ----
    cfg = load_config()
    depth = int(os.environ.get("CRAWL_DEPTH", cfg.get("crawl_depth", 3)))
    hibp_key = os.environ.get("HIBP_API_KEY") or cfg.get("hibp_api_key")
    logger.debug("Using crawl depth %d", depth)

    results = await scan_domain(domain, depth, hibp_key, verbose=True)
    subdomains = results["subdomains"]
    emails = results["emails"]
    phones = results["phones"]
    breached_emails = results["breached_emails"]
    # ---- write results to files ----

    def save_set(filename: str, data: Set[str]):
        with open(filename, "w", encoding="utf-8") as f:
            for item in sorted(data):
                f.write(item + "\n")

    save_set("emails.txt", emails)
    save_set("phones.txt", phones)
    save_set("breached_emails.txt", set(breached_emails.keys()))
    logger.info("Results written to output files")

    # ---- print summary to console ----
    print("\n--------- Summary ---------")
    print(f"Emails found: {len(emails)}")
    print(f"Breached emails: {len(breached_emails)}")
    print(f"Phone numbers found: {len(phones)}")

    if breached_emails:
        print("\nBreached Emails:")
        for email, breaches in breached_emails.items():
            print(f" - {email}: {', '.join(breaches)}")

    print("\nResults saved to emails.txt, breached_emails.txt, phones.txt")
    logger.info("Summary: %d emails, %d phones, %d breached", len(emails), len(phones), len(breached_emails))

    # ---- return results so callers can use them ----
    return results


# Run when executed directly
if __name__ == "__main__":
    logging.basicConfig(level=logging.INFO,
                        format="%(levelname)s:%(name)s:%(message)s")
    results = asyncio.run(main())<|MERGE_RESOLUTION|>--- conflicted
+++ resolved
@@ -41,7 +41,7 @@
 import aiohttp
 from playwright.async_api import async_playwright
 
-<<<<<<< HEAD
+
 LOG_FILE = os.environ.get("BREACH_LOG_FILE", "breach_checker.log")
 logging.basicConfig(
     level=logging.INFO,
@@ -52,8 +52,6 @@
     ],
 )
 
-=======
->>>>>>> c65897d6
 logger = logging.getLogger(__name__)
 
 
@@ -306,10 +304,7 @@
                     await asyncio.gather(*tasks)
 
     async def _process_url(self, session: aiohttp.ClientSession, url: str, depth: int, queue: deque):
-<<<<<<< HEAD
         logger.info("Crawling %s", url)
-=======
->>>>>>> c65897d6
         logger.debug("Processing %s", url)
         content = await fetch_url(session, url)
         if not content:
