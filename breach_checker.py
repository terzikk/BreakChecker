"""Domain crawler, subdomain enumerator and breach checker.

Usage:
  python3 breach_checker.py

The script prompts for the target domain. API credentials and crawl depth are
loaded from ``config.json`` if present, falling back to environment variables:

  HIBP_API_KEY   - HaveIBeenPwned API key
  CRAWL_DEPTH    - Maximum crawl depth (default 3)

Create ``config.json`` in the same directory with keys ``hibp_api_key`` and
``crawl_depth`` to avoid setting environment variables each run. If the
``katana`` command is available it will be used for deeper crawling with the
regex rules from ``field-config.yaml``; its output is scanned for emails and
phone numbers as well as additional URLs before pages are processed by this
script.
"""

# This script gathers subdomains for a target domain, crawls each host for
# contact information such as emails and phone numbers, and optionally checks
# discovered emails against public breach data. Emails are deduplicated
# case-insensitively but saved exactly as found. Phone numbers are validated
# and stored in a uniform digits-only format for easier processing.


import os
import re
import sys
import json
import asyncio
from urllib.parse import urljoin, urlparse
from collections import deque
import requests
from bs4 import BeautifulSoup
import shutil
import subprocess
from typing import Set, List, Optional
import aiohttp

# Standard library modules provide URL handling and queues while
# requests/BeautifulSoup handle HTTP fetching and parsing. "subprocess" is
# used to call external enumeration tools when available.

# ---------------------- Helper functions ----------------------


def load_config() -> dict:
    """Load optional API keys and settings from config.json."""
    config = {
        "hibp_api_key": None,
        "crawl_depth": 3,
    }
    try:
        with open("config.json", "r", encoding="utf-8") as f:
            data = json.load(f)
            if isinstance(data, dict):
                config.update({k: v for k, v in data.items() if v})
    except Exception:
        # Missing or invalid config is silently ignored
        pass
    return config


def enumerate_subdomains(domain: str) -> Set[str]:
    """Enumerate subdomains using subfinder if available or crt.sh fallback.

    Wildcard entries like ``*.example.com`` are stripped of the ``*`` to avoid
    invalid hostnames being crawled.
    """
    subs = set()
    # Try the "subfinder" tool first as it is fast and comprehensive
    if shutil.which("subfinder"):
        try:
            result = subprocess.run([
                "subfinder",
                "-silent",
                "-d",
                domain,
            ], capture_output=True, text=True, check=False, timeout=60)
            subs.update(line.strip()
                        for line in result.stdout.splitlines() if line.strip())
        except Exception:
            # Ignore failures and fall back to web-based enumeration
            pass
    # Fallback to crt.sh if none found
    if not subs:
        try:
            url = f"https://crt.sh/json?q={domain}"
            resp = requests.get(url, timeout=15)
            if resp.status_code == 200:
                data = resp.json()
                for entry in data:
                    name_value = entry.get("name_value", "")
                    for sub in name_value.split("\n"):
                        sub = sub.strip().lower()
                        if '*' in sub:
                            sub = sub.lstrip('*.')
                        if sub and sub.endswith(domain):
                            subs.add(sub)
        except Exception:
            # Any network/JSON error simply results in returning the main domain
            pass
    # Always include main domain
    subs.add(domain)
    return subs


def choose_scheme(host: str) -> str:
    """Return 'https' if the host appears reachable via HTTPS, else 'http'."""
    for scheme in ("https", "http"):
        try:
            resp = requests.head(f"{scheme}://{host}",
                                 timeout=5, allow_redirects=True)
            if resp.status_code < 400:
                return scheme
        except Exception:
            continue
    return "http"


def gather_with_katana(start_url: str, depth: int, field_file: str):
    """Run katana and parse its output for URLs and data."""
    if not shutil.which("katana"):
        return set(), set(), set()

    urls: Set[str] = set()
    emails: Set[str] = set()
    phones: Set[str] = set()

    try:
        result = subprocess.run(
            [
                "katana",
                "-u",
                start_url,
                "-d",
                str(depth),
                "-silent",
                "-f",
                "email,phone",
                "-flc",
                field_file,
            ],
            capture_output=True,
            text=True,
            timeout=60 * depth,
            check=False,
        )
        output = result.stdout
        urls.update(URL_RE.findall(output))
        for email in EMAIL_RE.findall(output):
            emails.add(email.strip())
        for phone in PHONE_RE.findall(output):
            phones.add(phone.strip())
    except Exception:
        pass

    return urls, emails, phones


async def fetch_url(session: aiohttp.ClientSession, url: str) -> Optional[str]:
    """Fetch a URL and return text content for HTML, JS or plain text pages."""
    try:
        async with session.get(url, timeout=10, allow_redirects=True) as resp:
            if resp.status == 200 and any(
                resp.headers.get("content-type", "").startswith(t)
                for t in ["text/html", "text/plain", "application/javascript"]
            ):
                return await resp.text()
    except Exception:
        # Network errors are ignored to keep crawling resilient
        pass
    return None


# Regular expressions used during scraping
URL_RE = re.compile(r"https?://[^\s'\"<>]+")
# Common file extensions that should not be treated as valid email TLDs.  These
# often appear in asset paths like ``image@2x.png`` and can be misdetected as
EMAIL_IGNORE_EXTS = (
    "png",
    "jpg",
    "jpeg",
    "gif",
    "svg",
    "bmp",
    "webp",
    "ico",
    "css",
    "js",
    "json",
    "xml",
    "csv",
    "txt",
    "pdf",
    "doc",
    "docx",
    "xls",
    "xlsx",
)

# Email regex with a negative lookahead so addresses ending with the above
# extensions are ignored.
EMAIL_RE = re.compile(
    r"[a-zA-Z0-9._%+-]+@[a-zA-Z0-9.-]+\.(?!(?:"
    + "|".join(EMAIL_IGNORE_EXTS)
    + r")\b)[a-zA-Z]{2,}"
)
PHONE_RE = re.compile(r"\+?\d[\d\s()\-]{6,}\d")


def normalize_email(email: str) -> str:
    """Return a canonical form of an email address for deduplication."""
    return email.strip().lower()


def normalize_phone(phone: str) -> Optional[str]:
    """Return a digits-only phone number if it appears valid."""
    digits = re.sub(r"\D", "", phone)
    if 7 <= len(digits) <= 15:
        return digits
    return None


def normalize_email(email: str) -> str:
    """Return a canonical form of an email address for deduplication."""
    return email.strip().lower()


def normalize_phone(phone: str) -> Optional[str]:
    """Return a digits-only phone number if it appears valid."""
    digits = re.sub(r"\D", "", phone)
    if 7 <= len(digits) <= 15:
        return digits
    return None


class Crawler:
    """Simple asynchronous breadth-first crawler limited to the target domain."""

    def __init__(self, domain: str, max_depth: int = 3, concurrency: int = 5):
        # Domain suffix used to restrict crawling
        self.domain = domain
        # Maximum link depth to follow
        self.max_depth = max_depth
        # How many fetches to run concurrently
        self.concurrency = concurrency
        # Track visited URLs to avoid loops
        self.visited: Set[str] = set()
        # Containers for discovered data (canonical -> original)
        self.emails: dict[str, str] = {}
        self.phones: dict[str, str] = {}

    def add_email(self, email: str) -> None:
        """Store email if not already seen (case-insensitive)."""
        canon = normalize_email(email)
        if canon not in self.emails:
            self.emails[canon] = email.strip()

    def add_phone(self, phone: str) -> None:
        """Store phone in digits-only form if valid and not already seen."""
        norm = normalize_phone(phone)
        if norm and norm not in self.phones:
            self.phones[norm] = norm

    async def crawl(self, start_url: str):
        """Breadth-first crawl starting from the supplied URL."""
        queue = deque([(start_url, 0)])
        async with aiohttp.ClientSession() as session:
            while queue:
                tasks = []
                while queue and len(tasks) < self.concurrency:
                    url, depth = queue.popleft()
                    if depth > self.max_depth or url in self.visited:
                        continue
                    self.visited.add(url)
                    tasks.append(self._process_url(session, url, depth, queue))
                if tasks:
                    await asyncio.gather(*tasks)

    async def _process_url(self, session: aiohttp.ClientSession, url: str, depth: int, queue: deque):
        content = await fetch_url(session, url)
        if not content:
            return
        self.extract_data(content)
        soup = BeautifulSoup(content, "html.parser")
        # also search the rendered text for emails split by HTML tags
        self.extract_data(soup.get_text(" "))
        # capture mailto: links explicitly (case-insensitive)
        for a in soup.find_all("a", href=True):
            href = a["href"]
            if href.lower().startswith("mailto:"):
                addr = href.split(":", 1)[1].split("?", 1)[0]
                self.add_email(addr)
        for link in soup.find_all("a", href=True):
            new_url = urljoin(url, link["href"])
            parsed = urlparse(new_url)
            if parsed.scheme.startswith("http") and parsed.netloc.endswith(self.domain):
                if new_url not in self.visited:
                    queue.append((new_url, depth + 1))
        # also crawl JS sources so we don't miss inline references
        for script in soup.find_all("script", src=True):
            src = urljoin(url, script["src"])
            parsed = urlparse(src)
            if parsed.scheme.startswith("http") and parsed.netloc.endswith(self.domain):
                if src not in self.visited:
                    queue.append((src, depth + 1))

    def extract_data(self, text: str):
        """Pull data of interest out of page text."""
        for email in EMAIL_RE.findall(text):
            self.add_email(email)
        for phone in PHONE_RE.findall(text):
            self.add_phone(phone)


# ---------------------- Breach checkers ----------------------

def check_hibp(email: str, api_key: Optional[str]) -> Optional[List[str]]:
    """Return list of breaches for an email using HaveIBeenPwned."""
    if not api_key:
        return None
    url = f"https://haveibeenpwned.com/api/v3/breachedaccount/{email}"
    headers = {
        "hibp-api-key": api_key,
        "user-agent": "DomainCrawler/1.0",
    }
    try:
        resp = requests.get(
            url, headers=headers, params={"truncateResponse": "false"}, timeout=10
        )
        if resp.status_code == 200:
            return [b.get("Name") for b in resp.json()]
        if resp.status_code == 404:
            return []
    except Exception:
        pass
    return None

# ---------------------- High level scan function ----------------------


async def scan_domain(domain: str, depth: int = 3, hibp_key: Optional[str] = None, *, verbose: bool = False) -> dict:
    """Crawl a domain and optionally check emails against HIBP."""
    if verbose:
        print(f"Enumerating subdomains for {domain}...")
    subdomains = enumerate_subdomains(domain)
    if verbose:
        for sub in sorted(subdomains):
            print(f" [+] {sub}")

    use_katana = shutil.which("katana") is not None
    field_file = os.path.join(os.path.dirname(__file__), "field-config.yaml")

    if use_katana and verbose:
        print("Using katana for deep enumeration")

    crawler = Crawler(domain, max_depth=0 if use_katana else depth)

    for sub in subdomains:
        scheme = choose_scheme(sub)
        start_url = f"{scheme}://{sub}"
        if verbose:
            print(f"\nCrawling {start_url} ...")
        if use_katana:
<<<<<<< HEAD
            urls, emails, phones = gather_with_katana(
                start_url, depth, field_file)
=======
            urls, emails, phones = gather_with_katana(start_url, depth, field_file)
>>>>>>> 5eb6a626
            for e in emails:
                crawler.add_email(e)
            for p in phones:
                crawler.add_phone(p)
            if not urls:
                urls = {start_url}
            for link in urls:
                await crawler.crawl(link)
        else:
            await crawler.crawl(start_url)

    breached_emails = {}
    for email in crawler.emails.values():
        breaches = check_hibp(email, hibp_key)
        if breaches:
            breached_emails[email] = breaches

    return {
        "crawler": crawler,
        "subdomains": subdomains,
        "breached_emails": breached_emails,
    }


# ---------------------- Main logic ----------------------

async def main():
    """Entry point for command line execution."""
    # ---- domain prompt ----
    domain = input("Enter domain name (e.g., example.com): ").strip()
    if not domain:
        print("No domain provided. Exiting.")
        sys.exit(1)

    # ---- load optional settings from config file and environment ----
    cfg = load_config()
    depth = int(os.environ.get("CRAWL_DEPTH", cfg.get("crawl_depth", 3)))
    hibp_key = os.environ.get("HIBP_API_KEY") or cfg.get("hibp_api_key")

    results = await scan_domain(domain, depth, hibp_key, verbose=True)
    crawler = results["crawler"]
    subdomains = results["subdomains"]
    breached_emails = results["breached_emails"]
    # ---- write results to files ----

    def save_set(filename: str, data: Set[str]):
        with open(filename, "w", encoding="utf-8") as f:
            for item in sorted(data):
                f.write(item + "\n")

    save_set("emails.txt", set(crawler.emails.values()))
    save_set("phones.txt", set(crawler.phones.values()))
    save_set("breached_emails.txt", set(breached_emails.keys()))

    # ---- print summary to console ----
    print("\n--------- Summary ---------")
    print(f"Emails found: {len(crawler.emails)}")
    print(f"Breached emails: {len(breached_emails)}")
    print(f"Phone numbers found: {len(crawler.phones)}")

    if breached_emails:
        print("\nBreached Emails:")
        for email, breaches in breached_emails.items():
            print(f" - {email}: {', '.join(breaches)}")

    print("\nResults saved to emails.txt, breached_emails.txt, phones.txt")

    # ---- end of processing ----


# Run when executed directly
if __name__ == "__main__":
    asyncio.run(main())<|MERGE_RESOLUTION|>--- conflicted
+++ resolved
@@ -364,12 +364,7 @@
         if verbose:
             print(f"\nCrawling {start_url} ...")
         if use_katana:
-<<<<<<< HEAD
-            urls, emails, phones = gather_with_katana(
-                start_url, depth, field_file)
-=======
             urls, emails, phones = gather_with_katana(start_url, depth, field_file)
->>>>>>> 5eb6a626
             for e in emails:
                 crawler.add_email(e)
             for p in phones:
