--- conflicted
+++ resolved
@@ -63,20 +63,13 @@
 
 
 def configure_logging(level: int = logging.INFO) -> logging.Logger:
-<<<<<<< HEAD
     """Return the shared ``break_checker`` logger.
 
     The logger always writes to a rotating file. Console logging is only
     enabled when no root handlers are present (i.e. CLI usage). When running
     under a web server like Gunicorn/Django, we rely on its root handlers to
     avoid duplicate console output.
-=======
-    """Configure and return module logger with file & console handlers.
-
-    Uses a dedicated logger so web servers like Gunicorn that configure the
-    root logger do not duplicate our messages. Subsequent calls simply adjust
-    the log level.
->>>>>>> d70b32ea
+
     """
     log_file = os.environ.get("BREACH_LOG_FILE", "break_checker.log")
     logger = logging.getLogger("break_checker")
@@ -85,10 +78,9 @@
         logger.setLevel(level)
         return logger
 
-<<<<<<< HEAD
-=======
+
     # Remove any pre-existing handlers to avoid duplicate log lines
->>>>>>> d70b32ea
+
     if logger.hasHandlers():
         logger.handlers.clear()
 
@@ -124,7 +116,6 @@
     root_has_handlers = bool(logging.getLogger().handlers)
 
     logger.addHandler(file_handler)
-<<<<<<< HEAD
 
     if root_has_handlers:
         logger.propagate = True
@@ -135,11 +126,7 @@
         logger.propagate = False
 
     logger.setLevel(level)
-=======
-    logger.addHandler(stream_handler)
-    logger.setLevel(level)
-    logger.propagate = False  # prevent messages from being handled twice
->>>>>>> d70b32ea
+
 
     logging.getLogger("urllib3").setLevel(logging.WARNING)
     logging.getLogger("requests").setLevel(logging.WARNING)
